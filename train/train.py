import argparse
import itertools
import time
import numpy as np 
from tqdm import tqdm
import torch 
import torch.nn as nn
import torch.optim as topt
from dataloader import CommaDataset, BatchDataLoader, BackgroundGenerator
from torch.utils.data import DataLoader
from model import *
from onnx2pytorch import ConvertModel
import onnx
import wandb
torch.autograd.set_detect_anomaly(True)

cuda = torch.cuda.is_available()
if cuda:
    import torch.backends.cudnn as cudnn
    cudnn.benchmark = True
    device = torch.device("cuda")
else:
    device = torch.device("cpu")
print("=> using '{}' for computation.".format(device))

<<<<<<< HEAD
#for reproducibility 
=======

#for reproducibility s
>>>>>>> 31ad505a
seed = np.random.randint(2**16)
torch.manual_seed(seed)
print("=>seed={}".format(seed))

print("=>intializing CLI args")
# CLI parser 
parser = argparse.ArgumentParser(description='Args for comma supercombo train pipeline')
parser.add_argument("--datatype", type=str, default = "", choices=["dummy", "gen_gt"], help= "directory in which the dummy data or generated gt lies" )
parser.add_argument("--phase", type =str, default="train", choices = ["train", "test"])
parser.add_argument("--batch_size", type= int, default=1, help = "batch size")
parser.add_argument("--modeltype", type = str, default = "scratch", choices= ["scratch", "onnx2torch"], help = "choose type of model for train")
args = parser.parse_args()

class Logger:
    def __init__( self, prefix ):
        self.cur_ep = 0
        self.prefix = prefix
        
    def plotTr( self, loss, lr, time, epoch=-1 ):
        if epoch == -1:
            self.cur_ep += 1
        else: self.cur_ep = epoch
        wandb.log( {"{}_Loss".format( self.prefix ): loss,
                    "{}_Time".format( self.prefix ): time,
                    "{}_lr".format( self.prefix ): lr},
                    step=self.cur_ep )

## intializing the object of the logger class 
print("=>intialzing wandb Logger class")

tr_logger = Logger("train")
val_logger = Logger("validation")

print("=>intializing hyperparams")
#Hyperparams
date_it  = "_20dec"
name = "onnx_gen_gt_comma_pipeline_" + date_it
comma_recordings_basedir = "/gpfs/space/projects/Bolt/comma_recordings"
path_npz_dummy = ["inputdata.npz","gtdata.npz"] # dummy data_path
onnx_path = 'supercombo.onnx'
n_workers = 10
lr = (0.001, 2e-4, 1e-3) ## (lr_conv, lr_gru, lr_outhead)
diff_lr = False
recurr_warmup = True
l2_lambda = (1e-4,1e-4,1e-4) 
lrs_factor = 0.75
lrs_patience = 50
lrs_cd = 50
lrs_thresh = 1e-4
lrs_min = 1e-6

epochs = 10
check_val_epoch =2 
batch_size = num_workers = args.batch_size # MUST BE batch_size == num_workers
assert batch_size == num_workers, 'Batch size must be equal to number of workers'
split_per = 0.8
single_frame_batches = False
prefetch_factor = 1
seq_len = 100
prefetch_warmup_time = 2  # seconds wait before starting iterating

#wandb init
# run = wandb.init(project="test-project", entity="openpilot_project", name = name, reinit= True, tags= ["supercombbo pretrain"])

### Load data and split in test and train
print("=>Loading data")
print("=>Preparing the dataloader")

if "onnx" in name:
    
<<<<<<< HEAD
    #train loader
    train_dataset = CommaDataset(comma_recordings_basedir, train_split=split_per, seq_len=seq_len,
                                shuffle=True, single_frame_batches=single_frame_batches, seed=42)
    train_loader = DataLoader(train_dataset, batch_size=None, num_workers=num_workers, shuffle=False,
                        prefetch_factor=prefetch_factor, persistent_workers=True, collate_fn=None)
    train_loader = BatchDataLoader(train_loader, batch_size=batch_size)
    train_loader = BackgroundGenerator(train_loader)

    #val_lodaer 
    val_dataset = CommaDataset(comma_recordings_basedir, train_split=split_per, seq_len=seq_len, validation=True,
                                shuffle=True, single_frame_batches=single_frame_batches, seed=42)
    val_loader = DataLoader(val_dataset, batch_size=None, num_workers=num_workers, shuffle=False,
                        prefetch_factor=prefetch_factor, persistent_workers=True, collate_fn=None)
    val_loader = BatchDataLoader(val_loader, batch_size=batch_size)
    val_loader = BackgroundGenerator(val_loader)
=======
    # comma_data_test = CommaLoader(path_npz_dummy,split_per, dummy_test= True, test=True)
    # test_loader = DataLoader(comma_data_test, batch_size=batch_size, shuffle=True)
    print("=>not using the dummy data rn")
elif "onnx" in name:
    comma_data_train = CommaLoader(path_comma_recordings, path_npz_dummy, 0.8, args.datatype,   train= True)
    train_loader = DataLoader(comma_data_train, batch_size = batch_size, shuffle= False, num_workers=n_workers)

    # comma_data_val = CommaLoader(path_comma_recordings, path_npz_dummy, 0.8, args.datatype,  val= True)
    # val_loader = DataLoader(comma_data_val, batch_size =  batch_size, shuffle= False, num_workers=n_workers)
>>>>>>> 31ad505a

##Load model 
"""
Both the model from scratch and the onnx-pytorch model can be used 

"""
#params for scratch model
inputs_dim_outputheads = {"path": 256, "ll_pred": 32, "llprob": 16, "road_edges": 16,
                          "lead_car": 64, "leadprob": 16, "desire_state": 32, "meta": [64, 32], "pose": 32}
output_dim_outputheads = {"path": 4955, "ll_pred": 132, "llprob": 8, "road_edges": 132,
                          "lead_car": 102, "leadprob": 3, "desire_state": 8, "meta": [48, 32], "pose": 12}
filters_list = [16, 24, 48, 88, 120, 208, 352]
expansion = 6
param_scratch_model = [filters_list, expansion, inputs_dim_outputheads,
                     output_dim_outputheads ]
## only this part of the netwrok is currently trained.
pathplan_layer_names  = ["Gemm_959", "Gemm_981","Gemm_983","Gemm_1036"]

print("=>Loading the model")
print("=>model used:",args.modeltype)

def load_model(params_scratch, pathplan):

    if args.modeltype == 'scratch':
        model = CombinedModel(params_scratch[0], params_scratch[1],
                           params_scratch[2], params_scratch[3])
    else :
        onnx_model = onnx.load(onnx_path)
        model = ConvertModel(onnx_model, experimental= True)  #pretrained_model
        
        ##hack to enable batch_size>1 for onnx2pytorch for our case :TODO-- results differ in onnxruntime--keras and onnx2pytorch
        model.Constant_1047.constant = torch.tensor((2,2,66))
        model.Reshape_1048.shape = (2,2,66)
        model.Constant_1049.constant = torch.tensor((2,2,66))
        model.Reshape_1050.shape = (2,2,66)
        model.Constant_1051.constant = torch.tensor((2,2,66))
        model.Reshape_1052.shape = (2,2,66)
        model.Constant_1053.constant = torch.tensor((2,2,66))
        model.Reshape_1054.shape = (2,2,66)
        model.Constant_1057.constant = torch.tensor((2,2,66))
        model.Reshape_1058.shape = (2,2,66)
        model.Constant_1059.constant = torch.tensor((2,2,66))
        model.Reshape_1060.shape = (2,2,66)

        def reinitialise_weights(layer_weight):
            model.layer_weight = torch.nn.Parameter(torch.nn.init.xavier_uniform_(layer_weight))

        for name, layer in model.named_children():
            if isinstance(layer, torch.nn.Linear) and name in pathplan:
                reinitialise_weights(layer.weight)
                layer.bias.data.fill_(0.01)     
    return model 

comma_model = load_model(param_scratch_model, pathplan_layer_names)
comma_model = comma_model.to(device)
<<<<<<< HEAD

# # wandb.watch(comma_model) # Log the network weight histograms
=======
# wandb.watch(comma_model) # Log the network weight histograms
>>>>>>> 31ad505a

#allowing grad only for path_plan
for name, param in comma_model.named_parameters():
    name_layer= name.split(".")
    if name_layer[0] in pathplan_layer_names:
        param.requires_grad = True
    else:
        param.requires_grad = False

## Define optimizer and scheduler
#diff. learning rate for different parts of the network.
if not diff_lr:
    param_group = comma_model.parameters()

    #optimizer for onnx and when diff_lr not True
    if args.modeltype == "onnx2torch":
        optimizer = topt.Adam(param_group,lr[0], weight_decay=l2_lambda[0])
        scheduler = topt.lr_scheduler.ReduceLROnPlateau(optimizer, factor=lrs_factor, patience=lrs_patience, 
                                                 threshold=lrs_thresh, verbose=True, min_lr=lrs_min,
                                                 cooldown=lrs_cd)  
    else :
        pass # needs to be filled 

else:
    conv, gru, outhead = comma_model.getGroupParams()    
    gru = list(itertools.chain.from_iterable(gru))
    conv = list(itertools.chain.from_iterable(conv))
    outhead = list(itertools.chain.from_iterable(outhead))
    param_group = [ { "params": conv },
                    { "params": gru, "lr": lr[1], "weight_decay": l2_lambda[1] },
                    { "params": outhead, "lr": lr[2], "weight_decay": l2_lambda[2]}]
    
    optimizer = topt.Adam(param_group,lr[0], weight_decay=l2_lambda[0])
    #choice of lr_scheduler can be changed
    scheduler = topt.lr_scheduler.ReduceLROnPlateau(optimizer, factor=lrs_factor, patience=lrs_patience, 
                                                 threshold=lrs_thresh, verbose=True, min_lr=lrs_min,
                                                 cooldown=lrs_cd)                               

#Loss functions:
<<<<<<< HEAD
def mean_std(array):
    mean = array[:,0,:,:]
    std = array[:,1,:,:]
    return mean, std

def calcualte_path_loss(mean1, mean2, std1, std2):
    d1 = torch.distributions.normal.Normal(mean1, std1)
    d2 = torch.distributions.normal.Normal(mean2, std2)
    loss = torch.distributions.kl.kl_divergence(d1, d2).sum(dim =2).sum(dim =1).mean(dim =0)
    return loss
    
def path_plan_loss(plan_pred,plan_gt,plan_prob_gt,batch_size):
    
    path_dict = {} ### there are chances i might need to put this also into if loop as it is compliant with dummy and scratch
    path_plans =  plan_pred
    path1, path2, path3, path4, path5 =torch.split(path_plans,991,dim=1)
=======

## path plan loss
def mean_std(array):
        mean = array[:,0,:,:].clone()
        std = array[:,1,:,:].clone()
        return mean, std
def calcualte_path_loss(mean1, mean2, std1, std2):
        d1 = torch.distributions.normal.Normal(mean1, std1)
        d2 = torch.distributions.normal.Normal(mean2, std2)
        loss = torch.distributions.kl.kl_divergence(d1, d2).sum(dim =2).sum(dim =1).mean(dim =0)
        return loss
def path_plan_loss(plan_pred,plan_gt,plan_prob_gt,batch_size):
    
    path_dict = {}
    path1, path2, path3, path4, path5 =torch.split(plan_pred,991,dim=1)
>>>>>>> 31ad505a
    path_dict["path_prob"] = []
    path_dict["path1"] = path1[:,:-1].clone().reshape(batch_size,2,33,15)
    path_dict["path2"] = path2[:,:-1].clone().reshape(batch_size,2,33,15)
    path_dict["path3"] = path3[:,:-1].clone().reshape(batch_size,2,33,15)
    path_dict["path4"] = path4[:,:-1].clone().reshape(batch_size,2,33,15)
    path_dict["path5"] = path5[:,:-1].reshape(batch_size,2,33,15)
    path_pred_prob = torch.cat((path1[:,-1].reshape(batch_size,1), path2[:,-1].reshape(batch_size,1),path3[:,-1].reshape(batch_size,1),
                    path4[:,-1].reshape(batch_size,1),path5[:,-1].reshape(batch_size,1)),dim =1).reshape(batch_size,5,1)
    
<<<<<<< HEAD
    #naive path_loss---> train all the paths together

    path1_gt = plan_gt[:,0,:,:,:] 
    path2_gt = plan_gt[:,1,:,:,:]
    path3_gt = plan_gt[:,2,:,:,:]
    path4_gt = plan_gt[:,3,:,:,:]
    path5_gt = plan_gt[:,4,:,:,:]

=======
    path1_gt = plan_gt[:,0,:,:,:].clone()
    path2_gt = plan_gt[:,1,:,:,:].clone()
    path3_gt = plan_gt[:,2,:,:,:].clone()
    path4_gt = plan_gt[:,3,:,:,:].clone()
    path5_gt =plan_gt[:,4,:,:,:].clone()
#     print(path1_gt.shape)
>>>>>>> 31ad505a
    mean_pred_path1, std_pred_path1 = mean_std(path_dict["path1"])
    mean_gt_path1 , std_gt_path1 =  mean_std(path1_gt)

#     print(mean_pred_path1.shape)
#     print(std_pred_path1.shape)
    mean_pred_path2, std_pred_path2 = mean_std(path_dict["path2"])
    mean_gt_path2 , std_gt_path2 =  mean_std(path2_gt)

    mean_pred_path3, std_pred_path3 = mean_std(path_dict["path3"])
    mean_gt_path3 , std_gt_path3 =  mean_std(path3_gt)

    mean_pred_path4, std_pred_path4 = mean_std(path_dict["path4"])
    mean_gt_path4 , std_gt_path4 =  mean_std(path4_gt)

    mean_pred_path5, std_pred_path5 = mean_std(path_dict["path5"])
    mean_gt_path5 , std_gt_path5 =  mean_std(path5_gt)

    path1_loss = calcualte_path_loss(mean_pred_path1, mean_gt_path1, std_pred_path1, std_gt_path1)
    path2_loss = calcualte_path_loss(mean_pred_path2, mean_gt_path2, std_pred_path2, std_gt_path2)
    path3_loss = calcualte_path_loss(mean_pred_path3, mean_gt_path3, std_pred_path3, std_gt_path3)
    path4_loss = calcualte_path_loss(mean_pred_path4, mean_gt_path4, std_pred_path4, std_gt_path4)
    path5_loss = calcualte_path_loss(mean_pred_path5, mean_gt_path5, std_pred_path5, std_gt_path5)

    path_pred_prob_d = torch.distributions.bernoulli.Bernoulli(logits = path_pred_prob)
    path_gt_prob_d = torch.distributions.bernoulli.Bernoulli(logits = plan_prob_gt)
    path_prob_loss =  torch.distributions.kl.kl_divergence(path_pred_prob_d, path_gt_prob_d).sum(dim=1).mean(dim=0)

    path_plan_loss = path1_loss + path2_loss + path3_loss + path4_loss + path5_loss + path_prob_loss
    
    return path_plan_loss

"""
<<<<<<< HEAD
Note: other loss functions to be used while training other output heads
=======
Note: other loss functions to be used when training with all the outputs
>>>>>>> 31ad505a
"""
# ## lanelines
# lane_pred = lane_pred.reshape(batch_size, 4,2,33,2)
# mean_lane_pred = lane_pred[:,:,0,:,:] 
# mean_lane_gt =  lane_line_gt[:,:,0,:,:]
# std_lane_pred = lane_pred[:,:,1,:,:]
# std_lane_gt = lane_line_gt[:,:,0,:,:]

# lane_pred_d = torch.distributions.normal.Normal(mean_lane_pred, std_lane_pred)
# lane_gt_d = torch.distributions.normal.Normal(mean_lane_gt, std_lane_gt)
# lane_loss = torch.distributions.kl.kl_divergence(lane_pred_d, lane_gt_d).sum(dim=3).sum(dim=2).sum(dim=1).mean(dim=0)

# ## lanelines probability
# lane_prob_pred = lane_prob_pred.reshape(batch_size,4,2)

# lane_prob_pred_d = torch.distributions.categorical.Categorical(logits = lane_prob_pred)
# lane_prob_gt_d = torch.distributions.categorical.Categorical(logits = lane_prob_gt)
# lane_prob_loss = torch.distributions.kl.kl_divergence(lane_prob_pred_d, lane_prob_gt_d).sum(dim=1).mean(dim=0)

# ## Road edges
# road_edges_pred = road_edges_pred.reshape(batch_size,2,2,33,2)

# mean_road_edges_pred = road_edges_pred[:,:,0,:,:]
# mean_road_edges_gt = road_edges_gt[:,:,0,:,:]

# std_road_edges_pred = road_edges_pred[:,:,0,:,:]
# std_road_edges_gt = road_edges_gt[:,:,0,:,:]
# edges_pred_d = torch.distributions.normal.Normal(mean_road_edges_pred, std_road_edges_pred)
# edges_gt_d = torch.distributions.normal.Normal(mean_road_edges_gt, std_road_edges_gt)
# road_edges_loss = torch.distributions.kl.kl_divergence(edges_pred_d, edges_gt_d).sum(dim=3).sum(dim=2).sum(dim=1).mean(dim=0)

# ## Lead car
# leads_pred = leads_pred.reshape(batch_size, 2, 51)
# leads_pred_other = leads_pred[:,:, :48].reshape(batch_size,2,2,6,4)
# leads_pred_prob = leads_pred[:,:, 48:]

# mean_leads_pred_other = leads_pred_other[:,:,0,:,:]
# mean_leads_gt = leads_gt[:,:,0,:,:]

# std_leads_pred_other = leads_pred_other[:,:,1,:,:]
# std_leads_gt =leads_gt[:,:,1,:,:]

# d1 = torch.distributions.normal.Normal(mean_leads_pred_other, std_leads_pred_other)
# d2 = torch.distributions.normal.Normal(mean_leads_gt, std_leads_gt)
# leads_other_loss = torch.distributions.kl.kl_divergence(d1, d2).sum(dim=3).sum(dim=2).sum(dim=1).mean(dim=0)

# d3 = torch.distributions.categorical.Categorical(logits = leads_pred_prob)
# d4 = torch.distributions.categorical.Categorical(logits = leads_prob_gt)
# leads_prob_loss = torch.distributions.kl.kl_divergence(d3, d4).sum(dim = 1).mean(dim =0)

# Leads_loss = leads_other_loss + leads_prob_loss

# # ## Lead Probabilities
# lead_prob_gt = lead_prob_gt[:,0,:]

# lead_prob_pred_d=  torch.distributions.categorical.Categorical(logits = lead_prob_pred)
# lead_prob_gt_d = torch.distributions.categorical.Categorical(logits = lead_prob_gt)
# lead_prob_loss = torch.distributions.kl.kl_divergence(lead_prob_pred_d, lead_prob_gt_d).mean(dim=0)

# ## Desire
# desire_gt = desire_gt[:,0,:]
# desire_pred_d = torch.distributions.categorical.Categorical(logits = desire_pred)
# desire_gt_d = torch.distributions.categorical.Categorical(logits = desire_gt)
# desire_loss = torch.distributions.kl.kl_divergence(desire_pred_d, desire_gt_d).mean(dim=0)

# ## meta1 
# meta_pred_engagement = meta_pred[:,0].reshape(batch_size,1)
# meta_pred_various = meta_pred[:,1:36].reshape(batch_size, 5, 7)
# meta_pred_blinkers = meta_pred[:,36:].reshape(batch_size, 6, 2)
# meta_pred_engagement_d = torch.distributions.bernoulli.Bernoulli(logits = meta_pred_engagement)
# meta_gt_engagement_d = torch.distributions.bernoulli.Bernoulli(logits = meta_eng_gt)
# meta_engagement_loss = torch.distributions.kl.kl_divergence(meta_pred_engagement_d, meta_gt_engagement_d).mean(dim=0)

# meta_pred_various_d = torch.distributions.categorical.Categorical(logits = meta_pred_various)
# meta_gt_various_d = torch.distributions.categorical.Categorical(logits = meta_various_gt)
# meta_various_loss = torch.distributions.kl.kl_divergence(meta_pred_various_d, meta_gt_various_d).sum(dim =1).mean(dim =0)

# meta_pred_blinkers_d = torch.distributions.categorical.Categorical(logits = meta_pred_blinkers)
# meta_gt_blinkers_d = torch.distributions.categorical.Categorical(logits = meta_blinkers_gt)
# meta_blinkers_loss = torch.distributions.kl.kl_divergence(meta_pred_blinkers_d, meta_gt_blinkers_d).sum(dim =1).mean(dim =0)
        
# meta1loss = meta_engagement_loss + meta_various_loss + meta_blinkers_loss

# ## meta desire
# meta_desire_pred = meta_desire_pred.reshape(batch_size,4,8)
# meta_desire_pred_d =  torch.distributions.categorical.Categorical(logits = meta_desire_pred)
# meta_desire_gt_d = torch.distributions.categorical.Categorical(logits = meta_desire_gt)
# meta_desire_loss = torch.distributions.kl.kl_divergence(meta_desirlabels_path_probe_pred_d, meta_desire_gt_d).sum(dim=1).mean(dim =0)

# ##pose
# pose_pred = pose_pred.reshape(batch_size,2,6)        
# mean_pose_pred = pose_pred[:,0,:]
# std_pose_pred = pose_pred[:,1,:]
# mean_pose_gt = pose_gt[:,0,:]
# std_pose_gt = pose_gt[:,1,:]
# pose_pred_dist_obj = torch.distributions.normal.Normal(mean_pose_pred, std_pose_pred)
# pose_gt_dist_obj =  torch.distributions.normal.Normal(mean_pose_gt, std_pose_gt)
# pose_loss = torch.distributions.kl.kl_divergence(pose_pred_dist_obj, pose_gt_dist_obj)
# pose_loss = pose_loss.sum(dim=1).mean(dim=0)

### train loop 

# batchsize in this case is 1 as init recurr, desire and traffic conv reamain same. 
# initializing recurrent state by zeros
recurr_state = torch.zeros(1,512,dtype = torch.float32)
recurr_state = recurr_state.requires_grad_(True).to(device)

# desire and traffic convention is also set to zero
desire = torch.zeros(1,8,dtype = torch.float32, requires_grad= True)
desire = desire.requires_grad_(True).to(device)

#LHD
traffic_convention = torch.zeros(1,2, dtype = torch.float32)
traffic_convention[0][1] =1 
traffic_convention = traffic_convention.requires_grad_(True).to(device)


# with run:
#     wandb.config.lr = lr
#     wandb.config.l2 = l2_lambda
#     wandb.config.lrs = str(scheduler)
#     wandb.config.seed = seed   
for epoch in tqdm(range(epochs)):

    start_point = time.time()
<<<<<<< HEAD

    tr_loss = 0.0
    run_loss = 0.0

    for tr_it , data in tqdm(enumerate(train_loader)):
        if args.datatype == "gen_gt" and args.modeltype == "onnx2torch":
            
            print("Begin training")    
            
            input, labels = data


=======
    tr_loss = 0.0
    run_loss = 0.0

    for tr_it , data in tqdm(enumerate(train_loader)):
        if args.datatype == "dummy" and args.modeltype == "scratch":        
            #input
            yuv_images = input[0].to(device)
            desire = input[1].to(device)
            traffic_convention = input[2].to(device) 
            
            #gt
            plan_gt = labels[0].to(device)
            plan_prob_gt = labels[1].to(device)
            lane_line_gt = labels[2].to(device)
            lane_prob_gt = labels[3].to(device)
            road_edges_gt = labels[4].to(device) 
            leads_gt = labels[5].to(device)
            leads_prob_gt = labels[6].to(device)
            lead_prob_gt = labels[7].to(device)
            desire_gt = labels[8].to(device)
            meta_eng_gt = labels[9].to(device)
            meta_various_gt = labels[10].to(device)
            meta_blinkers_gt = labels[11].to(device)
            meta_desire_gt = labels[12].to(device)
            pose_gt = labels[13].to(device)
            desire = torch.squeeze(desire,dim =1)
            traffic_convention = torch.squeeze(traffic_convention, dim = 1)
    
            output1, output2 = comma_model(yuv_images, desire, recurrent_state, traffic_convention)
            plan_pred, lane_pred, lane_prob_pred, road_edges_pred, leads_pred, lead_prob_pred, desire_pred, meta_pred, meta_desire_pred, pose_pred = output1
        
            recurrent_state = output2 ## Feed back the recurrent state
            
        """
        add recurr state warmup:skip backward for some iterations.
        and move on to processing seq of batches.
        """
        if args.datatype == "gen_gt" and args.modeltype == "onnx":
            print("yes i am in the loop")    
            input, labels = data
>>>>>>> 31ad505a
            input = input.to(device)
            labels_path = labels[0].to(device)
            labels_path_prob = labels[1].to(device)
            optimizer.zero_grad()
            
            batch_loss = torch.zeros(1,dtype = torch.float32, requires_grad = True)
<<<<<<< HEAD
  
=======
>>>>>>> 31ad505a
            for i in range(batch_size):
            # recurr_state = recurrent_state.clone()
            
                inputs_to_pretained_model = {"input_imgs":input[i],
                                            "desire": desire,
                                            "traffic_convention":traffic_convention,
                                            "initial_state": recurr_state}
<<<<<<< HEAD
                
                outputs = comma_model(**inputs_to_pretained_model) 
                plan_predictions = outputs[:,:4955].clone()
                recurr = outputs[:,5960:].clone() ## important to refeed state of GRU

                single_itr_loss = path_plan_loss(plan_predictions, labels_path[i], labels_path_prob[i], 1)
                if i == batch_size -1:
                    recurr = recurr
                else:   
                    recurr_state = recurr

                batch_loss += single_itr_loss
            batch_loss  = batch_loss/batch_size # mean of losses of samples in batch
            
            # recurrent warmup
            if recurr_warmup and epoch == 0 and tr_it>10:
                batch_loss = batch_loss 
            else: 
                batch_loss.backward(retain_graph = True)
            loss_cpu = batch_loss.detach().clone().item() ## this is the loss for one batch in one interation
            
            recurr_state = recurr
            tr_loss += loss_cpu
            run_loss += loss_cpu
            optimizer.step()
            
            if (tr_it+1)%10 == 0:
                print("printing the losses")
                print(f'{epoch+1}/{epochs}, step [{tr_it+1}/{len(train_loader)}], loss: {tr_loss/(tr_it+1):.4f}')
                if (tr_it+1) %100 == 0:
                    # tr_logger.plotTr( run_loss /100, optimizer.param_groups[0]['lr'], time.time() - start_point ) ## add get current learning rate adjusted by the scheduler.
                    scheduler.step(run_loss/100)
                    run_loss =0.0
                
        # # validation loop  
        #     with torch.no_grad(): ## saving memory by not accumulating activations
        #         if (epoch +1) %check_val_epoch ==0:
        #             val_st_pt = time.time()
        #             val_loss_cpu = 0.0
        #             checkpoint_save_path = "./nets/checkpoints/commaitr" + date_it
        #             torch.save(comma_model.state_dict(), checkpoint_save_path + (str(epoch+1) + ".pth" ))    
        #             print(">>>>>validating<<<<<<<")

        #             for val_itr, val_data in enumerate(val_loader):
        #                 val_input,val_labels = val_data

        #                 val_input = val_input.to(device)
        #                 val_label_path = val_labels[0].to(device)
        #                 val_label_path_prob = val_labels[1].to(device)
        #                 val_batch_loss = torch.zeros(1,dtype = torch.float32, requires_grad = True)
                        
        #                 for i in range(batch_size):
        #                     val_inputs_to_pretained_model = {"input_imgs":val_input[i],
        #                                             "desire": desire,
        #                                             "traffic_convention":traffic_convention,
        #                                             "initial_state": recurr_state}
                        
        #                     val_outputs = comma_model(**val_inputs_to_pretained_model)
        #                     val_path_prediction = val_outputs[:,:4955].clone()

        #                     single_val_loss = path_plan_loss(val_path_prediction,val_label_path[i], val_label_path_prob[i], 1)
        #                     val_batch_loss += single_val_loss
                        
        #                 val_batch_loss = val_batch_loss/batch_size
        #                 val_loss_cpu += val_batch_loss.deatch().clone().cpu().item()

        #                 if (val_itr+1)%10 == 0:
        #                     print(f'Epoch:{epoch+1} ,step [{val_itr+1}/{len(val_loader)}], loss: {val_loss_cpu/(val_itr+1):.4f}')

        #             print(f"Epoch: {epoch+1}, Val Loss: {val_loss_cpu/(len(val_loader)):.4f}")
        #             val_logger.plotTr(val_loss_cpu, optimizer.param_groups[0]['lr'], time.time() - val_st_pt)
                        
    print(f"Epoch: {epoch+1}, Train Loss: {tr_loss/len(train_loader)}")
    tr_logger.plotTr(tr_loss/len(train_loader), optimizer.param_groups[0]['lr'], time.time() - start_point )

# PATH = "./nets/model_itr/" +name + ".pth" 
# torch.save(comma_model.state_dict(), PATH)
# print( "Saved trained model" )


# if "__name__" == "__main__":
=======
                
                outputs = comma_model(**inputs_to_pretained_model) 
                plan_predictions = outputs[:,:4955].clone()
                recurr = outputs[:,5960:].clone() ## important to refeed state of GRU

                single_itr_loss = cal_path_loss(plan_predictions, labels_path[i], labels_path_prob[i], 1)
                if i == batch_size -1:
                    recurr = recurr
                else:   
                    recurr_state = recurr

                batch_loss += single_itr_loss
            batch_loss  = batch_loss/batch_size # mean of losses of samples in batch
            
            # recurrent warmup
            if recurr_warmup and epoch == 0 and tr_it>10:
                batch_loss = batch_loss 
            else: 
                batch_loss.backward(retain_graph = True)
            loss_cpu = batch_loss.detach().clone().item() ## this is the loss for one batch in one interation
            
            recurr_state = recurr
            tr_loss += loss_cpu
            run_loss += loss_cpu
            optimizer.step()
            
            if (tr_it+1)%10 == 0:
                print("printing the losses")
                print(f'{epoch+1}/{epochs}, step [{tr_it+1}/{len(train_loader)}], loss: {tr_loss/(tr_it+1):.4f}')
                if (tr_it+1) %100 == 0:
                    # tr_logger.plotTr( run_loss /100, optimizer.param_groups[0]['lr'], time.time() - start_point ) ## add get current learning rate adjusted by the scheduler.
                    scheduler.step(run_loss/100)
                    run_loss =0.0
                    
            # # validation loop  
            #     with torch.no_grad(): ## saving memory by not accumulating activations
            #         if (epoch +1) %check_val_epoch ==0:
            #             val_st_pt = time.time()
            #             val_loss_cpu = 0.0
            #             checkpoint_save_path = "./nets/checkpoints/commaitr" + date_it
            #             torch.save(comma_model.state_dict(), checkpoint_save_path + (str(epoch+1) + ".pth" ))    
            #             print(">>>>>validating<<<<<<<")

            #             for val_itr, val_data in enumerate(val_loader):
            #                 val_input,val_labels = val_data

            #                 val_input = val_input.to(device)
            #                 val_label_path = val_labels[0].to(device)
            #                 val_label_path_prob = val_labels[1].to(device)
                           
            #                 val_batch_loss = torch.zeros(1,dtype = torch.float32, requires_grad = True)
            #                 for i in range(batch_size):
            #                     val_inputs_to_pretained_model = {"input_imgs":val_input[i],
            #                                             "desire": desire,
            #                                             "traffic_convention":traffic_convention,
            #                                             "initial_state": recurr_state}
                            
            #                     val_outputs = comma_model(**val_inputs_to_pretained_model)
            #                     val_path_prediction = val_outputs[:,:4955].clone()

            #                     single_val_loss = cal_path_loss(val_path_prediction,val_label_path[i], val_label_path_prob[i], 1)
            #                     val_batch_loss += single_val_loss
                            
            #                 val_batch_loss = val_batch_loss/batch_size
            #                 val_loss_cpu += val_batch_loss.deatch().clone().cpu().item()

            #                 if (val_itr+1)%10 == 0:
            #                     print(f'Epoch:{epoch+1} ,step [{val_itr+1}/{len(val_loader)}], loss: {val_loss_cpu/(val_itr+1):.4f}')

            #             print(f"Epoch: {epoch+1}, Val Loss: {val_loss_cpu/(len(val_loader)):.4f}")
            #             val_logger.plotTr(val_loss_cpu, optimizer.param_groups[0]['lr'], time.time() - val_st_pt)
                            
    print(f"Epoch: {epoch+1}, Train Loss: {tr_loss/len(train_loader)}")
    tr_logger.plotTr(tr_loss/len(train_loader), optimizer.param_groups[0]['lr'], time.time() - start_point )

PATH = "./nets/model_itr/" +name + ".pth" 
torch.save(comma_model.state_dict(), PATH)
print( "Saved trained model" )
>>>>>>> 31ad505a
<|MERGE_RESOLUTION|>--- conflicted
+++ resolved
@@ -23,12 +23,7 @@
     device = torch.device("cpu")
 print("=> using '{}' for computation.".format(device))
 
-<<<<<<< HEAD
 #for reproducibility 
-=======
-
-#for reproducibility s
->>>>>>> 31ad505a
 seed = np.random.randint(2**16)
 torch.manual_seed(seed)
 print("=>seed={}".format(seed))
@@ -99,7 +94,6 @@
 
 if "onnx" in name:
     
-<<<<<<< HEAD
     #train loader
     train_dataset = CommaDataset(comma_recordings_basedir, train_split=split_per, seq_len=seq_len,
                                 shuffle=True, single_frame_batches=single_frame_batches, seed=42)
@@ -115,18 +109,7 @@
                         prefetch_factor=prefetch_factor, persistent_workers=True, collate_fn=None)
     val_loader = BatchDataLoader(val_loader, batch_size=batch_size)
     val_loader = BackgroundGenerator(val_loader)
-=======
-    # comma_data_test = CommaLoader(path_npz_dummy,split_per, dummy_test= True, test=True)
-    # test_loader = DataLoader(comma_data_test, batch_size=batch_size, shuffle=True)
-    print("=>not using the dummy data rn")
-elif "onnx" in name:
-    comma_data_train = CommaLoader(path_comma_recordings, path_npz_dummy, 0.8, args.datatype,   train= True)
-    train_loader = DataLoader(comma_data_train, batch_size = batch_size, shuffle= False, num_workers=n_workers)
-
-    # comma_data_val = CommaLoader(path_comma_recordings, path_npz_dummy, 0.8, args.datatype,  val= True)
-    # val_loader = DataLoader(comma_data_val, batch_size =  batch_size, shuffle= False, num_workers=n_workers)
->>>>>>> 31ad505a
-
+    
 ##Load model 
 """
 Both the model from scratch and the onnx-pytorch model can be used 
@@ -181,12 +164,8 @@
 
 comma_model = load_model(param_scratch_model, pathplan_layer_names)
 comma_model = comma_model.to(device)
-<<<<<<< HEAD
-
-# # wandb.watch(comma_model) # Log the network weight histograms
-=======
+
 # wandb.watch(comma_model) # Log the network weight histograms
->>>>>>> 31ad505a
 
 #allowing grad only for path_plan
 for name, param in comma_model.named_parameters():
@@ -226,7 +205,7 @@
                                                  cooldown=lrs_cd)                               
 
 #Loss functions:
-<<<<<<< HEAD
+
 def mean_std(array):
     mean = array[:,0,:,:]
     std = array[:,1,:,:]
@@ -243,23 +222,7 @@
     path_dict = {} ### there are chances i might need to put this also into if loop as it is compliant with dummy and scratch
     path_plans =  plan_pred
     path1, path2, path3, path4, path5 =torch.split(path_plans,991,dim=1)
-=======
-
-## path plan loss
-def mean_std(array):
-        mean = array[:,0,:,:].clone()
-        std = array[:,1,:,:].clone()
-        return mean, std
-def calcualte_path_loss(mean1, mean2, std1, std2):
-        d1 = torch.distributions.normal.Normal(mean1, std1)
-        d2 = torch.distributions.normal.Normal(mean2, std2)
-        loss = torch.distributions.kl.kl_divergence(d1, d2).sum(dim =2).sum(dim =1).mean(dim =0)
-        return loss
-def path_plan_loss(plan_pred,plan_gt,plan_prob_gt,batch_size):
-    
-    path_dict = {}
-    path1, path2, path3, path4, path5 =torch.split(plan_pred,991,dim=1)
->>>>>>> 31ad505a
+
     path_dict["path_prob"] = []
     path_dict["path1"] = path1[:,:-1].clone().reshape(batch_size,2,33,15)
     path_dict["path2"] = path2[:,:-1].clone().reshape(batch_size,2,33,15)
@@ -269,28 +232,16 @@
     path_pred_prob = torch.cat((path1[:,-1].reshape(batch_size,1), path2[:,-1].reshape(batch_size,1),path3[:,-1].reshape(batch_size,1),
                     path4[:,-1].reshape(batch_size,1),path5[:,-1].reshape(batch_size,1)),dim =1).reshape(batch_size,5,1)
     
-<<<<<<< HEAD
     #naive path_loss---> train all the paths together
-
     path1_gt = plan_gt[:,0,:,:,:] 
     path2_gt = plan_gt[:,1,:,:,:]
     path3_gt = plan_gt[:,2,:,:,:]
     path4_gt = plan_gt[:,3,:,:,:]
     path5_gt = plan_gt[:,4,:,:,:]
 
-=======
-    path1_gt = plan_gt[:,0,:,:,:].clone()
-    path2_gt = plan_gt[:,1,:,:,:].clone()
-    path3_gt = plan_gt[:,2,:,:,:].clone()
-    path4_gt = plan_gt[:,3,:,:,:].clone()
-    path5_gt =plan_gt[:,4,:,:,:].clone()
-#     print(path1_gt.shape)
->>>>>>> 31ad505a
     mean_pred_path1, std_pred_path1 = mean_std(path_dict["path1"])
     mean_gt_path1 , std_gt_path1 =  mean_std(path1_gt)
 
-#     print(mean_pred_path1.shape)
-#     print(std_pred_path1.shape)
     mean_pred_path2, std_pred_path2 = mean_std(path_dict["path2"])
     mean_gt_path2 , std_gt_path2 =  mean_std(path2_gt)
 
@@ -318,11 +269,7 @@
     return path_plan_loss
 
 """
-<<<<<<< HEAD
 Note: other loss functions to be used while training other output heads
-=======
-Note: other loss functions to be used when training with all the outputs
->>>>>>> 31ad505a
 """
 # ## lanelines
 # lane_pred = lane_pred.reshape(batch_size, 4,2,33,2)
@@ -448,7 +395,6 @@
 for epoch in tqdm(range(epochs)):
 
     start_point = time.time()
-<<<<<<< HEAD
 
     tr_loss = 0.0
     run_loss = 0.0
@@ -461,67 +407,22 @@
             input, labels = data
 
 
-=======
-    tr_loss = 0.0
-    run_loss = 0.0
-
-    for tr_it , data in tqdm(enumerate(train_loader)):
-        if args.datatype == "dummy" and args.modeltype == "scratch":        
-            #input
-            yuv_images = input[0].to(device)
-            desire = input[1].to(device)
-            traffic_convention = input[2].to(device) 
-            
-            #gt
-            plan_gt = labels[0].to(device)
-            plan_prob_gt = labels[1].to(device)
-            lane_line_gt = labels[2].to(device)
-            lane_prob_gt = labels[3].to(device)
-            road_edges_gt = labels[4].to(device) 
-            leads_gt = labels[5].to(device)
-            leads_prob_gt = labels[6].to(device)
-            lead_prob_gt = labels[7].to(device)
-            desire_gt = labels[8].to(device)
-            meta_eng_gt = labels[9].to(device)
-            meta_various_gt = labels[10].to(device)
-            meta_blinkers_gt = labels[11].to(device)
-            meta_desire_gt = labels[12].to(device)
-            pose_gt = labels[13].to(device)
-            desire = torch.squeeze(desire,dim =1)
-            traffic_convention = torch.squeeze(traffic_convention, dim = 1)
-    
-            output1, output2 = comma_model(yuv_images, desire, recurrent_state, traffic_convention)
-            plan_pred, lane_pred, lane_prob_pred, road_edges_pred, leads_pred, lead_prob_pred, desire_pred, meta_pred, meta_desire_pred, pose_pred = output1
-        
-            recurrent_state = output2 ## Feed back the recurrent state
-            
-        """
-        add recurr state warmup:skip backward for some iterations.
-        and move on to processing seq of batches.
-        """
-        if args.datatype == "gen_gt" and args.modeltype == "onnx":
-            print("yes i am in the loop")    
-            input, labels = data
->>>>>>> 31ad505a
             input = input.to(device)
             labels_path = labels[0].to(device)
             labels_path_prob = labels[1].to(device)
             optimizer.zero_grad()
             
             batch_loss = torch.zeros(1,dtype = torch.float32, requires_grad = True)
-<<<<<<< HEAD
+
   
-=======
->>>>>>> 31ad505a
+
             for i in range(batch_size):
             # recurr_state = recurrent_state.clone()
             
                 inputs_to_pretained_model = {"input_imgs":input[i],
                                             "desire": desire,
                                             "traffic_convention":traffic_convention,
-                                            "initial_state": recurr_state}
-<<<<<<< HEAD
-                
+   
                 outputs = comma_model(**inputs_to_pretained_model) 
                 plan_predictions = outputs[:,:4955].clone()
                 recurr = outputs[:,5960:].clone() ## important to refeed state of GRU
@@ -598,87 +499,4 @@
 
 # PATH = "./nets/model_itr/" +name + ".pth" 
 # torch.save(comma_model.state_dict(), PATH)
-# print( "Saved trained model" )
-
-
-# if "__name__" == "__main__":
-=======
-                
-                outputs = comma_model(**inputs_to_pretained_model) 
-                plan_predictions = outputs[:,:4955].clone()
-                recurr = outputs[:,5960:].clone() ## important to refeed state of GRU
-
-                single_itr_loss = cal_path_loss(plan_predictions, labels_path[i], labels_path_prob[i], 1)
-                if i == batch_size -1:
-                    recurr = recurr
-                else:   
-                    recurr_state = recurr
-
-                batch_loss += single_itr_loss
-            batch_loss  = batch_loss/batch_size # mean of losses of samples in batch
-            
-            # recurrent warmup
-            if recurr_warmup and epoch == 0 and tr_it>10:
-                batch_loss = batch_loss 
-            else: 
-                batch_loss.backward(retain_graph = True)
-            loss_cpu = batch_loss.detach().clone().item() ## this is the loss for one batch in one interation
-            
-            recurr_state = recurr
-            tr_loss += loss_cpu
-            run_loss += loss_cpu
-            optimizer.step()
-            
-            if (tr_it+1)%10 == 0:
-                print("printing the losses")
-                print(f'{epoch+1}/{epochs}, step [{tr_it+1}/{len(train_loader)}], loss: {tr_loss/(tr_it+1):.4f}')
-                if (tr_it+1) %100 == 0:
-                    # tr_logger.plotTr( run_loss /100, optimizer.param_groups[0]['lr'], time.time() - start_point ) ## add get current learning rate adjusted by the scheduler.
-                    scheduler.step(run_loss/100)
-                    run_loss =0.0
-                    
-            # # validation loop  
-            #     with torch.no_grad(): ## saving memory by not accumulating activations
-            #         if (epoch +1) %check_val_epoch ==0:
-            #             val_st_pt = time.time()
-            #             val_loss_cpu = 0.0
-            #             checkpoint_save_path = "./nets/checkpoints/commaitr" + date_it
-            #             torch.save(comma_model.state_dict(), checkpoint_save_path + (str(epoch+1) + ".pth" ))    
-            #             print(">>>>>validating<<<<<<<")
-
-            #             for val_itr, val_data in enumerate(val_loader):
-            #                 val_input,val_labels = val_data
-
-            #                 val_input = val_input.to(device)
-            #                 val_label_path = val_labels[0].to(device)
-            #                 val_label_path_prob = val_labels[1].to(device)
-                           
-            #                 val_batch_loss = torch.zeros(1,dtype = torch.float32, requires_grad = True)
-            #                 for i in range(batch_size):
-            #                     val_inputs_to_pretained_model = {"input_imgs":val_input[i],
-            #                                             "desire": desire,
-            #                                             "traffic_convention":traffic_convention,
-            #                                             "initial_state": recurr_state}
-                            
-            #                     val_outputs = comma_model(**val_inputs_to_pretained_model)
-            #                     val_path_prediction = val_outputs[:,:4955].clone()
-
-            #                     single_val_loss = cal_path_loss(val_path_prediction,val_label_path[i], val_label_path_prob[i], 1)
-            #                     val_batch_loss += single_val_loss
-                            
-            #                 val_batch_loss = val_batch_loss/batch_size
-            #                 val_loss_cpu += val_batch_loss.deatch().clone().cpu().item()
-
-            #                 if (val_itr+1)%10 == 0:
-            #                     print(f'Epoch:{epoch+1} ,step [{val_itr+1}/{len(val_loader)}], loss: {val_loss_cpu/(val_itr+1):.4f}')
-
-            #             print(f"Epoch: {epoch+1}, Val Loss: {val_loss_cpu/(len(val_loader)):.4f}")
-            #             val_logger.plotTr(val_loss_cpu, optimizer.param_groups[0]['lr'], time.time() - val_st_pt)
-                            
-    print(f"Epoch: {epoch+1}, Train Loss: {tr_loss/len(train_loader)}")
-    tr_logger.plotTr(tr_loss/len(train_loader), optimizer.param_groups[0]['lr'], time.time() - start_point )
-
-PATH = "./nets/model_itr/" +name + ".pth" 
-torch.save(comma_model.state_dict(), PATH)
-print( "Saved trained model" )
->>>>>>> 31ad505a
+# print( "Saved trained model" )